--- conflicted
+++ resolved
@@ -332,11 +332,7 @@
         info = self.plotter.common_info()
         for dir in [info.tmpdir, info.tmp2dir, info.dstdir]:
             if dir is not None:
-<<<<<<< HEAD
-                temp_files.update(glob.glob(os.path.join(dir, f"plot-*-{info.plot_id}.tmp")))
-=======
-                temp_files.update(glob.glob(os.path.join(dir, f"plot-*-{self.plot_id}*.tmp")))
->>>>>>> 61971210
+                temp_files.update(glob.glob(os.path.join(dir, f"plot-*-{info.plot_id}*.tmp")))
 
         return temp_files
 
