import argparse
import contextlib
import logging
import math
import os
import posixpath
import random
import re
import subprocess
import sys
import typing
from datetime import datetime

import pendulum
import psutil
import texttable as tt

from plotman import configuration, job, manager, plot_util


disk_space_logger = logging.getLogger("disk_space")

_WINDOWS = sys.platform == "win32"

# TODO : write-protect and delete-protect archived plots


def spawn_archive_process(
    dir_cfg: configuration.Directories,
    arch_cfg: configuration.Archiving,
    log_cfg: configuration.Logging,
    all_jobs: typing.List[job.Job],
) -> typing.Tuple[typing.Union[bool, str, typing.Dict[str, object]], typing.List[str]]:
    """Spawns a new archive process using the command created
    in the archive() function. Returns archiving status and a log message to print."""

    log_messages = []
    archiving_status = None

    # Look for running archive jobs.  Be robust to finding more than one
    # even though the scheduler should only run one at a time.
    arch_jobs: typing.List[typing.Union[int, str]] = [
        *get_running_archive_jobs(arch_cfg)
    ]

    if not arch_jobs:
        (should_start, status_or_cmd, archive_log_messages) = archive(
            dir_cfg, arch_cfg, all_jobs
        )
        log_messages.extend(archive_log_messages)
        if not should_start:
            archiving_status = status_or_cmd
        else:
            args: typing.Dict[str, object] = status_or_cmd  # type: ignore[assignment]

            log_file_path = log_cfg.create_transfer_log_path(time=pendulum.now())

            log_messages.append(
                f'Starting archive: {args["args"]} ; logging to {log_file_path}'
            )
            # TODO: CAMPid 09840103109429840981397487498131
            try:
                open_log_file = open(log_file_path, "x")
            except FileExistsError:
                log_messages.append(
                    f"Archiving log file already exists, skipping attempt to start a"
                    f" new archive transfer: {log_file_path!r}"
                )
                return (False, log_messages)
            except FileNotFoundError as e:
                message = (
                    f"Unable to open log file.  Verify that the directory exists"
                    f" and has proper write permissions: {log_file_path!r}"
                )
                raise Exception(message) from e

            # Preferably, do not add any code between the try block above
            # and the with block below.  IOW, this space intentionally left
            # blank...  As is, this provides a good chance that our handle
            # of the log file will get closed explicitly while still
            # allowing handling of just the log file opening error.

            if sys.platform == "win32":
                creationflags = subprocess.CREATE_NO_WINDOW
            else:
                creationflags = 0

            with open_log_file:
                # start_new_sessions to make the job independent of this controlling tty.
                p = subprocess.Popen(  # type: ignore[call-overload]
                    **args,
                    shell=True,
                    stdout=open_log_file,
                    stderr=subprocess.STDOUT,
                    start_new_session=True,
                    creationflags=creationflags,
                )
            # At least for now it seems that even if we get a new running
            # archive jobs list it doesn't contain the new rsync process.
            # My guess is that this is because the bash in the middle due to
            # shell=True is still starting up and really hasn't launched the
            # new rsync process yet.  So, just put a placeholder here.  It
            # will get filled on the next cycle.
            arch_jobs.append("<pending>")

    if archiving_status is None:
        archiving_status = "pid: " + ", ".join(map(str, arch_jobs))

    return archiving_status, log_messages


def compute_priority(phase: job.Phase, gb_free: float, n_plots: int) -> int:
    # All these values are designed around dst buffer dirs of about
    # ~2TB size and containing k32 plots.  TODO: Generalize, and
    # rewrite as a sort function.

    priority = 50

    # To avoid concurrent IO, we should not touch drives that
    # are about to receive a new plot.  If we don't know the phase,
    # ignore.
    if phase.known:
        if phase == job.Phase(3, 4):
            priority -= 4
        elif phase == job.Phase(3, 5):
            priority -= 8
        elif phase == job.Phase(3, 6):
            priority -= 16
        elif phase >= job.Phase(3, 7):
            priority -= 32

    # If a drive is getting full, we should prioritize it
    if gb_free < 1000:
        priority += 1 + int((1000 - gb_free) / 100)
    if gb_free < 500:
        priority += 1 + int((500 - gb_free) / 100)

    # Finally, least importantly, pick drives with more plots
    # over those with fewer.
    priority += n_plots

    return priority


def get_archdir_freebytes(
    arch_cfg: configuration.Archiving,
) -> typing.Tuple[typing.Dict[str, int], typing.List[str]]:
    log_messages = []
    target = arch_cfg.target_definition()

    archdir_freebytes = {}
    timeout = 5
    try:
        completed_process = subprocess.run(
            [target.disk_space_path],  # type: ignore[list-item]
            env={**os.environ, **arch_cfg.environment()},
            stdout=subprocess.PIPE,
            stderr=subprocess.PIPE,
            timeout=timeout,
        )
    except subprocess.TimeoutExpired as e:
        log_messages.append(f"Disk space check timed out in {timeout} seconds")
        if e.stdout is None:
            stdout = ""
        else:
            stdout = e.stdout.decode("utf-8", errors="ignore").strip()
        if e.stderr is None:
            stderr = ""
        else:
            stderr = e.stderr.decode("utf-8", errors="ignore").strip()
    else:
        stdout = completed_process.stdout.decode("utf-8", errors="ignore").strip()
        stderr = completed_process.stderr.decode("utf-8", errors="ignore").strip()
        for line in stdout.splitlines():
            line = line.strip()
            split = line.split(":")
            if len(split) != 2:
                log_messages.append(f"Unable to parse disk script line: {line!r}")
                continue
            archdir, space = split
            freebytes = int(space)
            archdir_freebytes[archdir.strip()] = freebytes

    for line in log_messages:
        disk_space_logger.info(line)

<<<<<<< HEAD
    disk_space_logger.info('stdout from disk space script:')
    for line in stdout.splitlines():
        disk_space_logger.info(f'    {line}')

    disk_space_logger.info('stderr from disk space script:')
    for line in stderr.splitlines():
        disk_space_logger.info(f'    {line}')
=======
    disk_space_logger.info("stdout from disk space script:")
    for line in stdout.splitlines():
        disk_space_logger.info(f"    {line}")

    disk_space_logger.info("stderr from disk space script:")
    for line in stderr.splitlines():
        disk_space_logger.info(f"    {line}")
>>>>>>> bc481546

    return archdir_freebytes, log_messages


# TODO: maybe consolidate with similar code in job.py?
def get_running_archive_jobs(arch_cfg: configuration.Archiving) -> typing.List[int]:
    """Look for running rsync jobs that seem to match the pattern we use for archiving
    them.  Return a list of PIDs of matching jobs."""
    jobs = []
    target = arch_cfg.target_definition()
    variables = {**os.environ, **arch_cfg.environment()}
    dest = target.transfer_process_argument_prefix.format(**variables)
    proc_name = target.transfer_process_name.format(**variables)
    for proc in psutil.process_iter():
        with contextlib.suppress(psutil.NoSuchProcess):
            with proc.oneshot():
                if proc.name() == proc_name:
                    args = proc.cmdline()
                    for arg in args:
                        if arg.startswith(dest):
                            jobs.append(proc.pid)
    return jobs


def archive(
    dir_cfg: configuration.Directories,
    arch_cfg: configuration.Archiving,
    all_jobs: typing.List[job.Job],
) -> typing.Tuple[
    bool, typing.Optional[typing.Union[typing.Dict[str, object], str]], typing.List[str]
]:
    """Configure one archive job.  Needs to know all jobs so it can avoid IO
    contention on the plotting dstdir drives.  Returns either (False, <reason>)
    if we should not execute an archive job or (True, <cmd>) with the archive
    command if we should."""
    log_messages: typing.List[str] = []
    if arch_cfg is None:
        return (False, "No 'archive' settings declared in plotman.yaml", log_messages)

    dir2ph = manager.dstdirs_to_furthest_phase(all_jobs)
    best_priority = -100000000
    chosen_plot = None
    dst_dir = dir_cfg.get_dst_directories()
    for d in dst_dir:
        ph = dir2ph.get(d, job.Phase(0, 0))
        dir_plots = plot_util.list_plots(d)
        gb_free = plot_util.df_b(d) / plot_util.GB
        n_plots = len(dir_plots)
        priority = compute_priority(ph, gb_free, n_plots)
        if priority >= best_priority and dir_plots:
            best_priority = priority
            chosen_plot = dir_plots[0]

    if not chosen_plot:
        return (False, "No plots found", log_messages)

    # TODO: sanity check that archive machine is available
    # TODO: filter drives mounted RO

    #
    # Pick first archive dir with sufficient space
    #
    archdir_freebytes, freebytes_log_messages = get_archdir_freebytes(arch_cfg)
    log_messages.extend(freebytes_log_messages)
    if not archdir_freebytes:
        return (False, "No free archive dirs found.", log_messages)

    archdir = ""
    chosen_plot_size = os.stat(chosen_plot).st_size
    # 10MB is big enough to outsize filesystem block sizes hopefully, but small
    # enough to make this a pretty tight corner for people to get stuck in.
    free_space_margin = 10_000_000
    available = [
        (d, space)
        for (d, space) in archdir_freebytes.items()
        if space > (chosen_plot_size + free_space_margin)
    ]
    if len(available) > 0:
        index = arch_cfg.index % len(available)
        (archdir, freespace) = sorted(available)[index]

    if not archdir:
        return (
            False,
            "No archive directories found with enough free space",
            log_messages,
        )

    env = arch_cfg.environment(
        source=chosen_plot,
        destination=archdir,
    )
    subprocess_arguments: typing.Dict[str, object] = {
        "args": arch_cfg.target_definition().transfer_path,
        "env": {**os.environ, **env},
    }

    return (True, subprocess_arguments, log_messages)<|MERGE_RESOLUTION|>--- conflicted
+++ resolved
@@ -184,15 +184,6 @@
     for line in log_messages:
         disk_space_logger.info(line)
 
-<<<<<<< HEAD
-    disk_space_logger.info('stdout from disk space script:')
-    for line in stdout.splitlines():
-        disk_space_logger.info(f'    {line}')
-
-    disk_space_logger.info('stderr from disk space script:')
-    for line in stderr.splitlines():
-        disk_space_logger.info(f'    {line}')
-=======
     disk_space_logger.info("stdout from disk space script:")
     for line in stdout.splitlines():
         disk_space_logger.info(f"    {line}")
@@ -200,7 +191,6 @@
     disk_space_logger.info("stderr from disk space script:")
     for line in stderr.splitlines():
         disk_space_logger.info(f"    {line}")
->>>>>>> bc481546
 
     return archdir_freebytes, log_messages
 
