import argparse
import contextlib
import math
import os
import posixpath
import random
import re
import subprocess
import sys
from datetime import datetime

import psutil
import texttable as tt

from plotman import job, manager, plot_util

# TODO : write-protect and delete-protect archived plots

def spawn_archive_process(dir_cfg, all_jobs):
    '''Spawns a new archive process using the command created
    in the archive() function. Returns archiving status and a log message to print.'''

    log_message = None
    archiving_status = None

    # Look for running archive jobs.  Be robust to finding more than one
    # even though the scheduler should only run one at a time.
    arch_jobs = get_running_archive_jobs(dir_cfg.archive)

    if not arch_jobs:
        (should_start, status_or_cmd) = archive(dir_cfg, all_jobs)
        if not should_start:
            archiving_status = status_or_cmd
        else:
            cmd = status_or_cmd
            # TODO: do something useful with output instead of DEVNULL
            p = subprocess.Popen(cmd,
                    shell=True,
                    stdout=subprocess.DEVNULL,
                    stderr=subprocess.STDOUT,
                    start_new_session=True)
            log_message = 'Starting archive: ' + cmd
            # At least for now it seems that even if we get a new running
            # archive jobs list it doesn't contain the new rsync process.
            # My guess is that this is because the bash in the middle due to
            # shell=True is still starting up and really hasn't launched the
            # new rsync process yet.  So, just put a placeholder here.  It
            # will get filled on the next cycle.
            arch_jobs.append('<pending>')

    if archiving_status is None:
        archiving_status = 'pid: ' + ', '.join(map(str, arch_jobs))

    return archiving_status, log_message

def compute_priority(phase, gb_free, n_plots):
    # All these values are designed around dst buffer dirs of about
    # ~2TB size and containing k32 plots.  TODO: Generalize, and
    # rewrite as a sort function.

    priority = 50

    # To avoid concurrent IO, we should not touch drives that
    # are about to receive a new plot.  If we don't know the phase,
    # ignore.
    if (phase.known):
        if (phase == job.Phase(3, 4)):
            priority -= 4
        elif (phase == job.Phase(3, 5)):
            priority -= 8
        elif (phase == job.Phase(3, 6)):
            priority -= 16
        elif (phase >= job.Phase(3, 7)):
            priority -= 32

    # If a drive is getting full, we should prioritize it
    if (gb_free < 1000):
        priority += 1 + int((1000 - gb_free) / 100)
    if (gb_free < 500):
        priority += 1 + int((500 - gb_free) / 100)

    # Finally, least importantly, pick drives with more plots
    # over those with fewer.
    priority += n_plots

    return priority

def get_archdir_freebytes(arch_cfg):
    archdir_freebytes = {}
<<<<<<< HEAD
    if arch_cfg.mode == 'legacy':
        df_cmd = ('ssh %s@%s df -aBK | grep " %s/"' %
            (arch_cfg.rsyncd_user, arch_cfg.rsyncd_host, arch_cfg.rsyncd_path) )
    else:
        arch_cfg_custom = getattr(arch_cfg, arch_cfg.mode)
        df_cmd = (arch_cfg_custom.df_cmd.format(arch_cfg_custom.path))
=======
    df_cmd = ('ssh %s@%s df -aBK | grep " %s/"' %
        (arch_cfg.rsyncd_user, arch_cfg.rsyncd_host, posixpath.normpath(arch_cfg.rsyncd_path)) )
>>>>>>> 5bff3ddb
    with subprocess.Popen(df_cmd, shell=True, stdout=subprocess.PIPE) as proc:
        for line in proc.stdout.readlines():
            fields = line.split()
            if fields[3] == b'-':
                # not actually mounted
                continue
            freebytes = int(fields[3][:-1]) * 1024  # Strip the final 'K'
            archdir = (fields[5]).decode('utf-8')
            archdir_freebytes[archdir] = freebytes
    return archdir_freebytes

def arch_dest(arch_cfg, arch_dir):
    if arch_cfg.mode == 'legacy':
        rsync_path = arch_dir.replace(arch_cfg.rsyncd_path, arch_cfg.rsyncd_module)
        if rsync_path.startswith('/'):
            rsync_path = rsync_path[1:]  # Avoid dup slashes.  TODO use path join?
        return 'rsync://%s@%s:12000/%s' % (
                arch_cfg.rsyncd_user, arch_cfg.rsyncd_host, rsync_path)
    else:
        arch_cfg_custom = getattr(arch_cfg, arch_cfg.mode)
        return arch_cfg_custom.path

# TODO: maybe consolidate with similar code in job.py?
def get_running_archive_jobs(arch_cfg):
    '''Look for running rsync jobs that seem to match the pattern we use for archiving
       them.  Return a list of PIDs of matching jobs.'''
    jobs = []
    dest = arch_dest(arch_cfg, '/')
    for proc in psutil.process_iter(['pid', 'name']):
        with contextlib.suppress(psutil.NoSuchProcess):
            if arch_cfg.mode == 'legacy':
                proc_name = 'rsync' 
            else:
                proc_name = getattr(arch_cfg, arch_cfg.mode).archive_tool
            if proc.name() == proc_name:
                args = proc.cmdline()
                for arg in args:
                    if arg.startswith(dest):
                        jobs.append(proc.pid)
    return jobs

def archive(dir_cfg, all_jobs):
    '''Configure one archive job.  Needs to know all jobs so it can avoid IO
    contention on the plotting dstdir drives.  Returns either (False, <reason>)
    if we should not execute an archive job or (True, <cmd>) with the archive
    command if we should.'''
    if dir_cfg.archive is None:
        return (False, "No 'archive' settings declared in plotman.yaml")

    dir2ph = manager.dstdirs_to_furthest_phase(all_jobs)
    best_priority = -100000000
    chosen_plot = None
    dst_dir = dir_cfg.get_dst_directories()
    for d in dst_dir:
        ph = dir2ph.get(d, job.Phase(0, 0))
        dir_plots = plot_util.list_k32_plots(d)
        gb_free = plot_util.df_b(d) / plot_util.GB
        n_plots = len(dir_plots)
        priority = compute_priority(ph, gb_free, n_plots)
        if priority >= best_priority and dir_plots:
            best_priority = priority
            chosen_plot = dir_plots[0]

    if not chosen_plot:
        return (False, 'No plots found')

    # TODO: sanity check that archive machine is available
    # TODO: filter drives mounted RO

    #
    # Pick first archive dir with sufficient space
    #
    archdir_freebytes = get_archdir_freebytes(dir_cfg.archive)
    if not archdir_freebytes:
        return(False, 'No free archive dirs found.')

    archdir = ''
    available = [(d, space) for (d, space) in archdir_freebytes.items() if
                 space > 1.2 * plot_util.get_k32_plotsize()]
    if len(available) > 0:
        index = min(dir_cfg.archive.index, len(available) - 1)
        (archdir, freespace) = sorted(available)[index]

    if not archdir:
        return(False, 'No archive directories found with enough free space')

    msg = 'Found %s with ~%d GB free' % (archdir, freespace / plot_util.GB)
<<<<<<< HEAD
    if dir_cfg.archive.mode == 'legacy':
        bwlimit = dir_cfg.archive.rsyncd_bwlimit
        throttle_arg = ('--bwlimit=%d' % bwlimit) if bwlimit else ''
        cmd = ('rsync %s --no-compress --remove-source-files -P %s %s' %
                (throttle_arg, chosen_plot, arch_dest(dir_cfg.archive, archdir)))
    else:
        arch_cfg_custom = getattr(dir_cfg.archive, dir_cfg.archive.mode)
        cmd = arch_cfg_custom.archive_cmd.format(
            arch_cfg_custom.archive_tool,
            arch_cfg_custom.parameters,
            chosen_plot,
            arch_dest(dir_cfg.archive, archdir)
        )
=======

    bwlimit = dir_cfg.archive.rsyncd_bwlimit
    throttle_arg = ('--bwlimit=%d' % bwlimit) if bwlimit else ''
    cmd = ('rsync %s --compress-level=0 --remove-source-files -P %s %s' %
            (throttle_arg, chosen_plot, rsync_dest(dir_cfg.archive, archdir)))

>>>>>>> 5bff3ddb
    return (True, cmd)<|MERGE_RESOLUTION|>--- conflicted
+++ resolved
@@ -87,17 +87,12 @@
 
 def get_archdir_freebytes(arch_cfg):
     archdir_freebytes = {}
-<<<<<<< HEAD
     if arch_cfg.mode == 'legacy':
         df_cmd = ('ssh %s@%s df -aBK | grep " %s/"' %
-            (arch_cfg.rsyncd_user, arch_cfg.rsyncd_host, arch_cfg.rsyncd_path) )
+            (arch_cfg.rsyncd_user, arch_cfg.rsyncd_host, posixpath.normpath(arch_cfg.rsyncd_path)) )
     else:
         arch_cfg_custom = getattr(arch_cfg, arch_cfg.mode)
         df_cmd = (arch_cfg_custom.df_cmd.format(arch_cfg_custom.path))
-=======
-    df_cmd = ('ssh %s@%s df -aBK | grep " %s/"' %
-        (arch_cfg.rsyncd_user, arch_cfg.rsyncd_host, posixpath.normpath(arch_cfg.rsyncd_path)) )
->>>>>>> 5bff3ddb
     with subprocess.Popen(df_cmd, shell=True, stdout=subprocess.PIPE) as proc:
         for line in proc.stdout.readlines():
             fields = line.split()
@@ -129,7 +124,7 @@
     for proc in psutil.process_iter(['pid', 'name']):
         with contextlib.suppress(psutil.NoSuchProcess):
             if arch_cfg.mode == 'legacy':
-                proc_name = 'rsync' 
+                proc_name = 'rsync'
             else:
                 proc_name = getattr(arch_cfg, arch_cfg.mode).archive_tool
             if proc.name() == proc_name:
@@ -185,11 +180,10 @@
         return(False, 'No archive directories found with enough free space')
 
     msg = 'Found %s with ~%d GB free' % (archdir, freespace / plot_util.GB)
-<<<<<<< HEAD
     if dir_cfg.archive.mode == 'legacy':
         bwlimit = dir_cfg.archive.rsyncd_bwlimit
         throttle_arg = ('--bwlimit=%d' % bwlimit) if bwlimit else ''
-        cmd = ('rsync %s --no-compress --remove-source-files -P %s %s' %
+        cmd = ('rsync %s --compress-level=0 --remove-source-files -P %s %s' %
                 (throttle_arg, chosen_plot, arch_dest(dir_cfg.archive, archdir)))
     else:
         arch_cfg_custom = getattr(dir_cfg.archive, dir_cfg.archive.mode)
@@ -199,12 +193,4 @@
             chosen_plot,
             arch_dest(dir_cfg.archive, archdir)
         )
-=======
-
-    bwlimit = dir_cfg.archive.rsyncd_bwlimit
-    throttle_arg = ('--bwlimit=%d' % bwlimit) if bwlimit else ''
-    cmd = ('rsync %s --compress-level=0 --remove-source-files -P %s %s' %
-            (throttle_arg, chosen_plot, rsync_dest(dir_cfg.archive, archdir)))
-
->>>>>>> 5bff3ddb
     return (True, cmd)