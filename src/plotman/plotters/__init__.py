--- conflicted
+++ resolved
@@ -295,13 +295,10 @@
         argument for argument in arguments if argument not in help_option_names
     ]
 
-<<<<<<< HEAD
     params = {}
     subcommand_name = None
     subparams = {}
-=======
     error: typing.Optional[click.ClickException]
->>>>>>> fd6ceeb1
     try:
         # TODO: sounds interesting resilient_parsing=True
         context = command.make_context(info_name="", args=list(command_arguments))
