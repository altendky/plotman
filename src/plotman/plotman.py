import anyio
import argparse
import datetime
import importlib
import importlib.resources
import logging
import logging.handlers
import os
import glob
import random
from shutil import copyfile
import sys
import time
import typing

import pendulum

# Plotman libraries
<<<<<<< HEAD
from plotman import analyzer, archive, configuration, interactive, manager, monitor, plot_util, reporting
=======
from plotman import (
    analyzer,
    archive,
    configuration,
    interactive,
    manager,
    plot_util,
    reporting,
    csv_exporter,
)
>>>>>>> 42131622
from plotman import resources as plotman_resources
from plotman.job import Job


class PlotmanArgParser:
    def add_idprefix_arg(self, subparser: argparse.ArgumentParser) -> None:
        subparser.add_argument(
<<<<<<< HEAD
                'idprefix',
                type=str,
                nargs='+',
                help='disambiguating prefix of plot ID')

    def parse_args(self):
        parser = argparse.ArgumentParser(description='Chia plotting manager.')
        sp = parser.add_subparsers(dest='cmd')

        sp.add_parser('version', help='print the version')

        sp.add_parser('status', help='show current plotting status')
 
        sp.add_parser('dirs', help='show directories info')

        sp.add_parser('interactive', help='run interactive control/monitoring mode')

        sp.add_parser('rich', help='monitoring with rich')

        sp.add_parser('prompt_toolkit', help='monitoring with prompt_toolkit')

        sp.add_parser('dsched', help='print destination dir schedule')

        sp.add_parser('plot', help='run plotting loop')

        sp.add_parser('archive', help='move completed plots to farming location')
=======
            "idprefix", type=str, nargs="+", help="disambiguating prefix of plot ID"
        )

    def parse_args(self) -> typing.Any:
        parser = argparse.ArgumentParser(description="Chia plotting manager.")
        sp = parser.add_subparsers(dest="cmd")

        sp.add_parser("version", help="print the version")

        p_status = sp.add_parser("status", help="show current plotting status")
        p_status.add_argument(
            "--json", action="store_true", help="export status report in json format"
        )

        sp.add_parser(
            "prometheus",
            help="show current plotting status in prometheus readable format",
        )

        sp.add_parser("dirs", help="show directories info")

        p_interactive = sp.add_parser(
            "interactive", help="run interactive control/monitoring mode"
        )
        p_interactive.add_argument(
            "--autostart-plotting",
            action="store_true",
            default=None,
            dest="autostart_plotting",
        )
        p_interactive.add_argument(
            "--no-autostart-plotting",
            action="store_false",
            default=None,
            dest="autostart_plotting",
        )
        p_interactive.add_argument(
            "--autostart-archiving",
            action="store_true",
            default=None,
            dest="autostart_archiving",
        )
        p_interactive.add_argument(
            "--no-autostart-archiving",
            action="store_false",
            default=None,
            dest="autostart_archiving",
        )

        sp.add_parser("dsched", help="print destination dir schedule")

        sp.add_parser("plot", help="run plotting loop")

        sp.add_parser("archive", help="move completed plots to farming location")

        p_export = sp.add_parser(
            "export", help="exports metadata from the plot logs as CSV"
        )
        p_export.add_argument(
            "-o",
            dest="save_to",
            default=None,
            type=str,
            help="save to file. Optional, prints to stdout by default",
        )

        p_config = sp.add_parser(
            "config", help="display or generate plotman.yaml configuration"
        )
        sp_config = p_config.add_subparsers(dest="config_subcommand")
        sp_config.add_parser(
            "generate", help="generate a default plotman.yaml file and print path"
        )
        sp_config.add_parser("path", help="show path to current plotman.yaml file")

        p_details = sp.add_parser("details", help="show details for job")
        self.add_idprefix_arg(p_details)
>>>>>>> 42131622

        p_logs = sp.add_parser("logs", help="fetch the logs for job")

        p_logs.add_argument(
            "-f", "--follow", action="store_true", help="Follow log output"
        )
        self.add_idprefix_arg(p_logs)

        p_files = sp.add_parser("files", help="show temp files associated with job")
        self.add_idprefix_arg(p_files)

        p_kill = sp.add_parser("kill", help="kill job (and cleanup temp files)")
        p_kill.add_argument(
            "-f",
            "--force",
            action="store_true",
            default=False,
            help="Don't ask for confirmation before killing the plot job",
        )
        self.add_idprefix_arg(p_kill)

        p_suspend = sp.add_parser("suspend", help="suspend job")
        self.add_idprefix_arg(p_suspend)

        p_resume = sp.add_parser("resume", help="resume suspended job")
        self.add_idprefix_arg(p_resume)

        p_analyze = sp.add_parser(
            "analyze", help="analyze timing stats of completed jobs"
        )

        p_analyze.add_argument(
            "--clipterminals",
            action="store_true",
            help="Ignore first and last plot in a logfile, useful for "
            "focusing on the steady-state in a staggered parallel "
            "plotting test (requires plotting  with -n>2)",
        )
        p_analyze.add_argument("--bytmp", action="store_true", help="slice by tmp dirs")
        p_analyze.add_argument(
            "--bybitfield",
            action="store_true",
            help="slice by bitfield/non-bitfield sorting",
        )
        p_analyze.add_argument(
            "logfile", type=str, nargs="+", help="logfile(s) to analyze"
        )

        args = parser.parse_args()
        return args


def get_term_width(cfg: configuration.PlotmanConfig) -> int:
    default_columns = 120  # 80 is typically too narrow.
    if cfg.user_interface.use_stty_size:
        try:
            (rows_string, columns_string) = os.popen("stty size", "r").read().split()
            columns = int(columns_string)
        except:
            columns = default_columns
    else:
        columns = default_columns
    return columns


class Iso8601Formatter(logging.Formatter):
    def formatTime(
        self, record: logging.LogRecord, datefmt: typing.Optional[str] = None
    ) -> str:
        time = pendulum.from_timestamp(timestamp=record.created, tz="local")
        return time.isoformat(timespec="microseconds")


def main() -> None:
    random.seed()

    pm_parser = PlotmanArgParser()
    args = pm_parser.parse_args()

    if args.cmd == "version":
        import pkg_resources

        print(pkg_resources.get_distribution("plotman"))
        return

    elif args.cmd == "config":
        config_file_path = configuration.get_path()
        if args.config_subcommand == "path":
            if os.path.isfile(config_file_path):
                print(config_file_path)
                return
            print(
                f"No 'plotman.yaml' file exists at expected location: '{config_file_path}'"
            )
            print(f"To generate a default config file, run: 'plotman config generate'")
            return
        if args.config_subcommand == "generate":
            if os.path.isfile(config_file_path):
                overwrite = None
                while overwrite not in {"y", "n"}:
                    overwrite = input(
                        f"A 'plotman.yaml' file already exists at the default location: '{config_file_path}' \n\n"
                        "\tInput 'y' to overwrite existing file, or 'n' to exit without overwrite."
                    ).lower()
                    if overwrite == "n":
                        print("\nExited without overrwriting file")
                        return

            # Copy the default plotman.yaml (packaged in plotman/resources/) to the user's config file path,
            # creating the parent plotman file/directory if it does not yet exist
            with importlib.resources.path(
                plotman_resources, "plotman.yaml"
            ) as default_config:
                config_dir = os.path.dirname(config_file_path)

                os.makedirs(config_dir, exist_ok=True)
                copyfile(default_config, config_file_path)
                print(f"\nWrote default plotman.yaml to: {config_file_path}")
                return

        if not args.config_subcommand:
            print("No action requested, add 'generate' or 'path'.")
            return

    config_path = configuration.get_path()
    config_text = configuration.read_configuration_text(config_path)
    preset_target_definitions_text = importlib.resources.read_text(
        plotman_resources,
        "target_definitions.yaml",
    )

    cfg = configuration.get_validated_configs(
        config_text, config_path, preset_target_definitions_text
    )

    with cfg.setup():
        root_logger = logging.getLogger()
        root_handler = logging.handlers.RotatingFileHandler(
            backupCount=10,
            encoding="utf-8",
            filename=cfg.logging.application,
            maxBytes=10_000_000,
        )
        root_formatter = Iso8601Formatter(fmt="%(asctime)s: %(message)s")
        root_handler.setFormatter(root_formatter)
        root_logger.addHandler(root_handler)
        root_logger.setLevel(logging.INFO)
        root_logger.info("Start root logger")

        disk_space_logger = logging.getLogger("disk_space")
        disk_space_logger.propagate = False
        disk_space_handler = logging.handlers.RotatingFileHandler(
            backupCount=10,
            encoding="utf-8",
            filename=cfg.logging.disk_spaces,
            maxBytes=10_000_000,
        )
        disk_space_formatter = Iso8601Formatter(fmt="%(asctime)s: %(message)s")
        disk_space_handler.setFormatter(disk_space_formatter)
        disk_space_logger.addHandler(disk_space_handler)
        disk_space_logger.setLevel(logging.INFO)
        disk_space_logger.info("Start disk space logger")

<<<<<<< HEAD
            time.sleep(cfg.scheduling.polling_time_s)

    #
    # Analysis of completed jobs
    #
    elif args.cmd == 'analyze':

        analyzer.analyze(args.logfile, args.clipterminals,
                args.bytmp, args.bybitfield)

    elif args.cmd == 'rich':
        monitor.with_rich()

    elif args.cmd == 'prompt_toolkit':
        anyio.run(monitor.with_prompt_toolkit)

    else:
        jobs = Job.get_running_jobs(cfg.directories.log)

        # Status report
        if args.cmd == 'status':
            print(reporting.status_report(jobs, get_term_width()))
=======
        #
        # Stay alive, spawning plot jobs
        #
        if args.cmd == "plot":
            print("...starting plot loop")
            while True:
                (started, msg) = manager.maybe_start_new_plot(
                    cfg.directories, cfg.scheduling, cfg.plotting, cfg.logging
                )
>>>>>>> 42131622

                # TODO: report this via a channel that can be polled on demand, so we don't spam the console
                if started:
                    print("%s" % (msg))
                else:
                    print("...sleeping %d s: %s" % (cfg.scheduling.polling_time_s, msg))
                root_logger.info("[plot] %s", msg)

                time.sleep(cfg.scheduling.polling_time_s)

        #
        # Analysis of completed jobs
        #
        elif args.cmd == "analyze":

            analyzer.analyze(
                args.logfile,
                args.clipterminals,
                args.bytmp,
                args.bybitfield,
                get_term_width(cfg),
            )

        #
        # Exports log metadata to CSV
        #
        elif args.cmd == "export":
            logfilenames = glob.glob(os.path.join(cfg.logging.plots, "*.plot.log"))
            if args.save_to is None:
                csv_exporter.generate(logfilenames=logfilenames, file=sys.stdout)
            else:
                with open(args.save_to, "w", encoding="utf-8") as file:
                    csv_exporter.generate(logfilenames=logfilenames, file=file)

        else:
            jobs = Job.get_running_jobs(cfg.logging.plots)

            # Status report
            if args.cmd == "status":
                if args.json:
                    # convert jobs list into json
                    result = reporting.json_report(jobs)
                else:
                    result = "{0}\n\n{1}\n\nUpdated at: {2}".format(
                        reporting.status_report(jobs, get_term_width(cfg)),
                        reporting.summary(jobs),
                        datetime.datetime.today().strftime("%c"),
                    )
                print(result)

            # Prometheus report
            if args.cmd == "prometheus":
                print(reporting.prometheus_report(jobs))

            # Directories report
            elif args.cmd == "dirs":
                print(
                    reporting.dirs_report(
                        jobs,
                        cfg.directories,
                        cfg.archiving,
                        cfg.scheduling,
                        get_term_width(cfg),
                    )
                )

            elif args.cmd == "interactive":
                interactive.run_interactive(
                    cfg=cfg,
                    autostart_plotting=args.autostart_plotting,
                    autostart_archiving=args.autostart_archiving,
                )

            # Start running archival
            elif args.cmd == "archive":
                if cfg.archiving is None:
                    start_msg = (
                        "archiving not configured but is required for this command"
                    )
                    print(start_msg)
                    root_logger.info("[archive] %s", start_msg)
                else:
                    start_msg = "...starting archive loop"
                    print(start_msg)
                    root_logger.info("[archive] %s", start_msg)
                    firstit = True
                    while True:
                        if not firstit:
                            print(
                                "Sleeping %d s until next iteration..."
                                % (cfg.scheduling.polling_time_s)
                            )
                            time.sleep(cfg.scheduling.polling_time_s)
                            jobs = Job.get_running_jobs(cfg.logging.plots)
                        firstit = False

                        archiving_status, log_messages = archive.spawn_archive_process(
                            cfg.directories, cfg.archiving, cfg.logging, jobs
                        )
                        if log_messages:
                            for log_message in log_messages:
                                print(log_message)
                                root_logger.info("[archive] %s", log_message)
                        else:
                            root_logger.info("[archive] %s", archiving_status)

            # Debugging: show the destination drive usage schedule
            elif args.cmd == "dsched":
                for (d, ph) in manager.dstdirs_to_furthest_phase(jobs).items():
                    print("  %s : %s" % (d, str(ph)))

            #
            # Job control commands
            #
            elif args.cmd in ["details", "logs", "files", "kill", "suspend", "resume"]:
                print(args)

                selected = []

                # TODO: clean up treatment of wildcard
                if args.idprefix[0] == "all":
                    selected = jobs
                else:
                    # TODO: allow multiple idprefixes, not just take the first
                    selected = manager.select_jobs_by_partial_id(jobs, args.idprefix[0])
                    if len(selected) == 0:
                        print("Error: %s matched no jobs." % args.idprefix[0])
                    elif len(selected) > 1:
                        print('Error: "%s" matched multiple jobs:' % args.idprefix[0])
                        for j in selected:
                            print("  %s" % j.plotter.common_info().plot_id)
                        selected = []

                for job in selected:
                    if args.cmd == "details":
                        print(job.status_str_long())

                    elif args.cmd == "logs":
                        job.print_logs(args.follow)

                    elif args.cmd == "files":
                        temp_files = job.get_temp_files()
                        for f in temp_files:
                            print("  %s" % f)

                    elif args.cmd == "kill":
                        info = job.plotter.common_info()
                        # First suspend so job doesn't create new files
                        print(
                            "Pausing PID %d, plot id %s" % (job.proc.pid, info.plot_id)
                        )
                        job.suspend()

                        temp_files = job.get_temp_files()

                        print(
                            "Will kill pid %d, plot id %s"
                            % (job.proc.pid, info.plot_id)
                        )
                        print("Will delete %d temp files" % len(temp_files))

                        if args.force:
                            conf = "y"
                        else:
                            conf = input('Are you sure? ("y" to confirm): ')

                        if conf != "y":
                            print(
                                "Canceled.  If you wish to resume the job, do so manually."
                            )
                        else:
                            print("killing...")

                            job.cancel()

                            print("cleaning up temp files...")

                            for f in temp_files:
                                os.remove(f)

                    elif args.cmd == "suspend":
                        print(f"Suspending {job.plotter.common_info().plot_id}")
                        job.suspend()
                    elif args.cmd == "resume":
                        print(f"Resuming {job.plotter.common_info().plot_id}")
                        job.resume()<|MERGE_RESOLUTION|>--- conflicted
+++ resolved
@@ -16,20 +16,10 @@
 import pendulum
 
 # Plotman libraries
-<<<<<<< HEAD
-from plotman import analyzer, archive, configuration, interactive, manager, monitor, plot_util, reporting
-=======
-from plotman import (
-    analyzer,
-    archive,
-    configuration,
-    interactive,
-    manager,
-    plot_util,
+from plotman import (analyzer, archive, configuration, interactive, manager, monitor, plot_util,
     reporting,
     csv_exporter,
 )
->>>>>>> 42131622
 from plotman import resources as plotman_resources
 from plotman.job import Job
 
@@ -37,34 +27,6 @@
 class PlotmanArgParser:
     def add_idprefix_arg(self, subparser: argparse.ArgumentParser) -> None:
         subparser.add_argument(
-<<<<<<< HEAD
-                'idprefix',
-                type=str,
-                nargs='+',
-                help='disambiguating prefix of plot ID')
-
-    def parse_args(self):
-        parser = argparse.ArgumentParser(description='Chia plotting manager.')
-        sp = parser.add_subparsers(dest='cmd')
-
-        sp.add_parser('version', help='print the version')
-
-        sp.add_parser('status', help='show current plotting status')
- 
-        sp.add_parser('dirs', help='show directories info')
-
-        sp.add_parser('interactive', help='run interactive control/monitoring mode')
-
-        sp.add_parser('rich', help='monitoring with rich')
-
-        sp.add_parser('prompt_toolkit', help='monitoring with prompt_toolkit')
-
-        sp.add_parser('dsched', help='print destination dir schedule')
-
-        sp.add_parser('plot', help='run plotting loop')
-
-        sp.add_parser('archive', help='move completed plots to farming location')
-=======
             "idprefix", type=str, nargs="+", help="disambiguating prefix of plot ID"
         )
 
@@ -113,6 +75,10 @@
             default=None,
             dest="autostart_archiving",
         )
+
+        sp.add_parser('rich', help='monitoring with rich')
+
+        sp.add_parser('prompt_toolkit', help='monitoring with prompt_toolkit')
 
         sp.add_parser("dsched", help="print destination dir schedule")
 
@@ -142,7 +108,6 @@
 
         p_details = sp.add_parser("details", help="show details for job")
         self.add_idprefix_arg(p_details)
->>>>>>> 42131622
 
         p_logs = sp.add_parser("logs", help="fetch the logs for job")
 
@@ -306,30 +271,6 @@
         disk_space_logger.setLevel(logging.INFO)
         disk_space_logger.info("Start disk space logger")
 
-<<<<<<< HEAD
-            time.sleep(cfg.scheduling.polling_time_s)
-
-    #
-    # Analysis of completed jobs
-    #
-    elif args.cmd == 'analyze':
-
-        analyzer.analyze(args.logfile, args.clipterminals,
-                args.bytmp, args.bybitfield)
-
-    elif args.cmd == 'rich':
-        monitor.with_rich()
-
-    elif args.cmd == 'prompt_toolkit':
-        anyio.run(monitor.with_prompt_toolkit)
-
-    else:
-        jobs = Job.get_running_jobs(cfg.directories.log)
-
-        # Status report
-        if args.cmd == 'status':
-            print(reporting.status_report(jobs, get_term_width()))
-=======
         #
         # Stay alive, spawning plot jobs
         #
@@ -339,7 +280,6 @@
                 (started, msg) = manager.maybe_start_new_plot(
                     cfg.directories, cfg.scheduling, cfg.plotting, cfg.logging
                 )
->>>>>>> 42131622
 
                 # TODO: report this via a channel that can be polled on demand, so we don't spam the console
                 if started:
@@ -373,6 +313,12 @@
             else:
                 with open(args.save_to, "w", encoding="utf-8") as file:
                     csv_exporter.generate(logfilenames=logfilenames, file=file)
+
+        elif args.cmd == 'rich':
+            monitor.with_rich()
+
+        elif args.cmd == 'prompt_toolkit':
+            anyio.run(monitor.with_prompt_toolkit)
 
         else:
             jobs = Job.get_running_jobs(cfg.logging.plots)
