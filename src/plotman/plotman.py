import argparse
import os
import random
import re
import readline  # For nice CLI
import sys
import threading
import time
from datetime import datetime
from subprocess import call

# Plotman libraries
from plotman import analyzer, archive, configuration, interactive, manager, plot_util, reporting
from plotman.job import Job


class PlotmanArgParser:
    def add_idprefix_arg(self, subparser):
        subparser.add_argument(
                'idprefix',
                type=str,
                nargs='+',
                help='disambiguating prefix of plot ID')

    def parse_args(self):
        parser = argparse.ArgumentParser(description='Chia plotting manager.')
        sp = parser.add_subparsers(dest='cmd')

        sp.add_parser('version', help='print the version')

        sp.add_parser('status', help='show current plotting status')
 
        sp.add_parser('dirs', help='show directories info')

        sp.add_parser('interactive', help='run interactive control/monitoring mode')

        sp.add_parser('dsched', help='print destination dir schedule')

        sp.add_parser('plot', help='run plotting loop')

        sp.add_parser('archive', help='move completed plots to farming location')

        p_config = sp.add_parser('config', help='display or generate plotman.yaml configuration')
        sp_config = p_config.add_subparsers(dest='config_subcommand')
        sp_config.add_parser('generate', help='generate a default plotman.yaml file and print path')
        sp_config.add_parser('show', help='show path to current plotman.yaml file')

        p_details = sp.add_parser('details', help='show details for job')
        self.add_idprefix_arg(p_details)

        p_files = sp.add_parser('files', help='show temp files associated with job')
        self.add_idprefix_arg(p_files)

        p_kill = sp.add_parser('kill', help='kill job (and cleanup temp files)')
        self.add_idprefix_arg(p_kill)

        p_suspend = sp.add_parser('suspend', help='suspend job')
        self.add_idprefix_arg(p_suspend)

        p_resume = sp.add_parser('resume', help='resume suspended job')
        self.add_idprefix_arg(p_resume)

<<<<<<< HEAD
        p_analyze = sp.add_parser('analyze', help='analyze timing stats of completed jobs')
=======
        p_analyze = sp.add_parser('analyze',
                help='analyze timing stats of completed jobs')
        p_analyze.add_argument('--clipterminals',
                action='store_true',
                help='Ignore first and last plot in a logfile, useful for '
                     'focusing on the steady-state in a staggered parallel '
                     'plotting test (requires plotting  with -n>2)')
>>>>>>> 45fbb1e6
        p_analyze.add_argument('--bytmp',
                action='store_true',
                help='slice by tmp dirs')
        p_analyze.add_argument('--bybitfield',
                action='store_true',
                help='slice by bitfield/non-bitfield sorting')
        p_analyze.add_argument('logfile', type=str, nargs='+',
                help='logfile(s) to analyze')

        args = parser.parse_args()
        return args

def get_term_width():
    columns = 0
    try:
        (rows, columns) = os.popen('stty size', 'r').read().split()
        columns = int(columns)
    except:
        columns = 120  # 80 is typically too narrow.  TODO: make a command line arg.
    return columns

def main():
    random.seed()

    pm_parser = PlotmanArgParser()
    args = pm_parser.parse_args()

    if args.cmd == 'version':
        import pkg_resources
        print(pkg_resources.get_distribution('plotman'))
        return

    cfg = configuration.get_validated_configs()

    #
    # Stay alive, spawning plot jobs
    #
    if args.cmd == 'plot':
        print('...starting plot loop')
        while True:
            wait_reason = manager.maybe_start_new_plot(cfg.directories, cfg.scheduling, cfg.plotting)

            # TODO: report this via a channel that can be polled on demand, so we don't spam the console
            if wait_reason:
                print('...sleeping %d s: %s' % (cfg.scheduling.polling_time_s, wait_reason))

            time.sleep(cfg.scheduling.polling_time_s)

    #
    # Analysis of completed jobs
    #
    elif args.cmd == 'analyze':
<<<<<<< HEAD
        analyzer.analyze(args.logfile, args.bytmp, args.bybitfield)
=======
        analyzer.analyze(args.logfile, args.clipterminals,
                args.bytmp, args.bybitfield)
>>>>>>> 45fbb1e6

    else:
        jobs = Job.get_running_jobs(cfg.directories.log)

        # Status report
        if args.cmd == 'status':
            print(reporting.status_report(jobs, get_term_width()))

        # Directories report
        elif args.cmd == 'dirs':
            print(reporting.dirs_report(jobs, cfg.directories, cfg.scheduling, get_term_width()))

        elif args.cmd == 'interactive':
            interactive.run_interactive()

        # Start running archival
        elif args.cmd == 'archive':
            print('...starting archive loop')
            firstit = True
            while True:
                if not firstit:
                    print('Sleeping 60s until next iteration...')
                    time.sleep(60)
                    jobs = Job.get_running_jobs(cfg.directories.log)
                firstit = False
                archive.archive(cfg.directories, jobs)

        # Debugging: show the destination drive usage schedule
        elif args.cmd == 'dsched':
            for (d, ph) in manager.dstdirs_to_furthest_phase(jobs).items():
                print('  %s : %s' % (d, str(ph)))
        
        #
        # Job control commands
        #
        elif args.cmd in [ 'details', 'files', 'kill', 'suspend', 'resume' ]:
            print(args)

            selected = []

            # TODO: clean up treatment of wildcard
            if args.idprefix[0] == 'all':
                selected = jobs
            else:
                # TODO: allow multiple idprefixes, not just take the first
                selected = manager.select_jobs_by_partial_id(jobs, args.idprefix[0])
                if (len(selected) == 0):
                    print('Error: %s matched no jobs.' % id_spec)
                elif len(selected) > 1:
                    print('Error: "%s" matched multiple jobs:' % id_spec)
                    for j in selected:
                        print('  %s' % j.plot_id)
                    selected = []

            for job in selected:
                if args.cmd == 'details':
                    print(job.status_str_long())

                elif args.cmd == 'files':
                    temp_files = job.get_temp_files()
                    for f in temp_files:
                        print('  %s' % f)

                elif args.cmd == 'kill':
                    # First suspend so job doesn't create new files
                    print('Pausing PID %d, plot id %s' % (job.proc.pid, job.plot_id))
                    job.suspend()

                    temp_files = job.get_temp_files()
                    print('Will kill pid %d, plot id %s' % (job.proc.pid, job.plot_id))
                    print('Will delete %d temp files' % len(temp_files))
                    conf = input('Are you sure? ("y" to confirm): ')
                    if (conf != 'y'):
                        print('canceled.  If you wish to resume the job, do so manually.')
                    else:
                        print('killing...')
                        job.cancel()
                        print('cleaing up temp files...')
                        for f in temp_files:
                            os.remove(f)

                elif args.cmd == 'suspend':
                    print('Suspending ' + job.plot_id)
                    job.suspend()
                elif args.cmd == 'resume':
                    print('Resuming ' + job.plot_id)
                    job.resume()<|MERGE_RESOLUTION|>--- conflicted
+++ resolved
@@ -1,17 +1,15 @@
 import argparse
+import importlib
+import importlib.resources
 import os
 import random
-import re
-import readline  # For nice CLI
-import sys
-import threading
+from shutil import copyfile
 import time
-from datetime import datetime
-from subprocess import call
 
 # Plotman libraries
 from plotman import analyzer, archive, configuration, interactive, manager, plot_util, reporting
 from plotman.job import Job
+from plotman import resources as plotman_resources
 
 
 class PlotmanArgParser:
@@ -60,17 +58,13 @@
         p_resume = sp.add_parser('resume', help='resume suspended job')
         self.add_idprefix_arg(p_resume)
 
-<<<<<<< HEAD
         p_analyze = sp.add_parser('analyze', help='analyze timing stats of completed jobs')
-=======
-        p_analyze = sp.add_parser('analyze',
-                help='analyze timing stats of completed jobs')
+
         p_analyze.add_argument('--clipterminals',
                 action='store_true',
                 help='Ignore first and last plot in a logfile, useful for '
                      'focusing on the steady-state in a staggered parallel '
                      'plotting test (requires plotting  with -n>2)')
->>>>>>> 45fbb1e6
         p_analyze.add_argument('--bytmp',
                 action='store_true',
                 help='slice by tmp dirs')
@@ -103,6 +97,37 @@
         print(pkg_resources.get_distribution('plotman'))
         return
 
+    elif args.cmd == 'config':
+        config_file_path = configuration.get_path()
+        if args.config_subcommand == 'show':
+            if os.path.isfile(config_file_path):
+                return config_file_path
+            return (
+                f"No 'plotman.yaml' file exists at expected location: '{config_file_path}'. To generate "
+                f"default config file, run: 'plotman config generate'"
+            )
+        if args.config_subcommand == 'generate':
+            if os.path.isfile(config_file_path):
+                overwrite = input(
+                    f"A 'plotman.yaml' file already exists at the default location: '{config_file_path}' \n\n"
+                    "\tInput 'Y' to overwrite existing file, or 'N' to exit without overwrite."
+                  )
+                if overwrite == "N":
+                    return "\nExited without overrwriting file"
+
+            # Copy the default plotman.yaml (packaged in plotman/resources/) to the user's config file path,
+            # creating the parent plotman/ directory if it does not yet exist
+            config_directory_path = configuration.get_directory_path()
+            with importlib.resources.path(plotman_resources, "plotman.yaml") as default_config:
+                if not os.path.isdir(config_directory_path):
+                    os.mkdir(config_directory_path)
+
+                copyfile(default_config, config_file_path)
+                return f"\nWrote default plotman.yaml to: {config_file_path}"
+
+        if not args.config_subcommand:
+            return "No action requested, add 'generate' or 'show'."
+
     cfg = configuration.get_validated_configs()
 
     #
@@ -123,12 +148,9 @@
     # Analysis of completed jobs
     #
     elif args.cmd == 'analyze':
-<<<<<<< HEAD
-        analyzer.analyze(args.logfile, args.bytmp, args.bybitfield)
-=======
+
         analyzer.analyze(args.logfile, args.clipterminals,
                 args.bytmp, args.bybitfield)
->>>>>>> 45fbb1e6
 
     else:
         jobs = Job.get_running_jobs(cfg.directories.log)
