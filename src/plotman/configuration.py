import contextlib
import importlib
import os
import stat
import tempfile
import textwrap
from typing import Dict, List, Optional

import appdirs
import attr
import desert
import marshmallow
import yaml

from plotman import resources as plotman_resources


class ConfigurationException(Exception):
    """Raised when plotman.yaml configuration is missing or malformed."""


def get_path():
    """Return path to where plotman.yaml configuration file should exist."""
    return appdirs.user_config_dir("plotman") + "/plotman.yaml"


def read_configuration_text(config_path):
    try:
        with open(config_path, "r") as file:
            return file.read()
    except FileNotFoundError as e:
        raise ConfigurationException(
            f"No 'plotman.yaml' file exists at expected location: '{config_path}'. To generate "
            f"default config file, run: 'plotman config generate'"
        ) from e


def get_validated_configs(config_text, config_path, preset_target_definitions_text):
    """Return a validated instance of PlotmanConfig with data from plotman.yaml

    :raises ConfigurationException: Raised when plotman.yaml is either missing or malformed
    """
    schema = desert.schema(PlotmanConfig)
    config_objects = yaml.load(config_text, Loader=yaml.SafeLoader)

    version = config_objects.get('version', (0,))

    expected_major_version = 1

    if version[0] != expected_major_version:
        message = textwrap.dedent(f"""\
            Expected major version {expected_major_version}, found version {version}
                See https://github.com/ericaltendorf/plotman/wiki/Configuration#versions
        """)

        raise Exception(message)

    try:
        loaded = schema.load(config_objects)
    except marshmallow.exceptions.ValidationError as e:
        raise ConfigurationException(
            f"Config file at: '{config_path}' is malformed"
        ) from e

    preset_target_objects = yaml.safe_load(preset_target_definitions_text)
    preset_target_schema = desert.schema(PresetTargetDefinitions)
    preset_target_definitions = preset_target_schema.load(preset_target_objects)

    loaded.archiving.target_definitions = {
        **preset_target_definitions.target_definitions,
        **loaded.archiving.target_definitions,
    }

    return loaded

class CustomStringField(marshmallow.fields.String):
    def _deserialize(self, value, attr, data, **kwargs):
        if isinstance(value, int):
            value = str(value)

        return super()._deserialize(value, attr, data, **kwargs)

# Data models used to deserializing/formatting plotman.yaml files.

# TODO: bah, mutable?  bah.
@attr.mutable
class ArchivingTarget:
    transfer_process_name: str
    transfer_process_argument_prefix: str
    # TODO: mutable attribute...
    env: Dict[str, Optional[str]] = desert.ib(
        factory=dict,
        marshmallow_field=marshmallow.fields.Dict(
            keys=marshmallow.fields.String(),
            values=CustomStringField(allow_none=True),
        ),
    )
    disk_space_path: Optional[str] = None
    disk_space_script: Optional[str] = None
    transfer_path: Optional[str] = None
    transfer_script: Optional[str] = None

@attr.frozen
class PresetTargetDefinitions:
    target_definitions: Dict[str, ArchivingTarget] = attr.ib(factory=dict)

# TODO: bah, mutable?  bah.
@attr.mutable
class Archiving:
    target: str
    # TODO: mutable attribute...
    env: Dict[str, str] = desert.ib(
        factory=dict,
        marshmallow_field=marshmallow.fields.Dict(
            keys=marshmallow.fields.String(),
            values=CustomStringField(),
        ),
    )
    index: int = 0  # If not explicit, "index" will default to 0
    target_definitions: Dict[str, ArchivingTarget] = attr.ib(factory=dict)

    def target_definition(self):
        return self.target_definitions[self.target]

    def environment(
            self,
            source=None,
            destination=None,
    ):
        target = self.target_definition()
        complete = {**target.env, **self.env}

        missing_mandatory_keys = [
            key
            for key, value in complete.items()
            if value is None
        ]

        if len(missing_mandatory_keys) > 0:
            target = repr(self.target)
            missing = ', '.join(repr(key) for key in missing_mandatory_keys)
            message = f'Missing env options for archival target {target}: {missing}'
            raise Exception(message)

        variables = {**os.environ, **complete}
        complete['process_name'] = target.transfer_process_name.format(**variables)

        if source is not None:
            complete['source'] = source

        if destination is not None:
            complete['destination'] = destination

        return complete

    def maybe_create_scripts(self, temp):
        rwx = stat.S_IRUSR | stat.S_IWUSR | stat.S_IXUSR
        target = self.target_definition()

        if target.disk_space_path is None:
            with tempfile.NamedTemporaryFile(
                mode='w',
                encoding='utf-8',
                prefix='plotman-disk-space-script',
                delete=False,
                dir=temp,
            ) as disk_space_script_file:
                disk_space_script_file.write(target.disk_space_script)

            target.disk_space_path = disk_space_script_file.name
            os.chmod(target.disk_space_path, rwx)

        if target.transfer_path is None:
            with tempfile.NamedTemporaryFile(
                mode='w',
                encoding='utf-8',
                prefix='plotman-transfer-script',
                delete=False,
                dir=temp,
            ) as transfer_script_file:
                transfer_script_file.write(target.transfer_script)

            target.transfer_path = transfer_script_file.name
            os.chmod(target.transfer_path, rwx)

@attr.frozen
class TmpOverrides:
    tmpdir_max_jobs: Optional[int] = None

@attr.frozen
class Logging:
    plots: str = os.path.join(appdirs.user_data_dir("plotman"), 'plots')
    transfers: str = os.path.join(appdirs.user_data_dir("plotman"), 'transfers')
    application: str = os.path.join(appdirs.user_log_dir("plotman"), 'plotman.log')

    def setup(self):
        os.makedirs(self.plots, exist_ok=True)
        os.makedirs(self.transfers, exist_ok=True)
        os.makedirs(os.path.dirname(self.application), exist_ok=True)

    def create_plot_log_path(self, time):
        return self._create_log_path(
            time=time,
            directory=self.plots,
            group='plot',
        )

    def create_transfer_log_path(self, time):
        return self._create_log_path(
            time=time,
            directory=self.transfers,
            group='transfer',
        )

    def _create_log_path(self, time, directory, group):
        timestamp = time.isoformat(timespec='microseconds').replace(':', '_')
        return os.path.join(directory, f'{timestamp}.{group}.log')

@attr.frozen
class Directories:
    tmp: List[str]
    dst: Optional[List[str]] = None
    tmp2: Optional[str] = None
    tmp_overrides: Optional[Dict[str, TmpOverrides]] = None

    def dst_is_tmp(self):
        return self.dst is None and self.tmp2 is None

    def dst_is_tmp2(self):
        return self.dst is None and self.tmp2 is not None

    def get_dst_directories(self):
        """Returns either <Directories.dst> or <Directories.tmp>. If
        Directories.dst is None, Use Directories.tmp as dst directory.
        """
        if self.dst_is_tmp2():
            return [self.tmp2]
        elif self.dst_is_tmp():
            return self.tmp

        return self.dst

@attr.frozen
class Scheduling:
    global_max_jobs: int
    global_stagger_m: int
    polling_time_s: int
    tmpdir_max_jobs: int
    tmpdir_stagger_phase_major: int
    tmpdir_stagger_phase_minor: int
    tmpdir_stagger_phase_limit: int = 1  # If not explicit, "tmpdir_stagger_phase_limit" will default to 1

@attr.frozen
class Plotting:
    k: int
    e: bool
    n_threads: int
    n_buckets: int
    job_buffer: int
    farmer_pk: Optional[str] = None
    pool_pk: Optional[str] = None
    x: bool = False

@attr.frozen
class UserInterface:
    use_stty_size: bool = True

@attr.frozen
class Interactive:
    autostart_plotting: bool = True

@attr.frozen
class Commands:
    interactive: Interactive = attr.ib(factory=Interactive)

@attr.frozen
class PlotmanConfig:
    directories: Directories
    scheduling: Scheduling
    plotting: Plotting
<<<<<<< HEAD
    logging: Logging = Logging()
    archiving: Optional[Archiving] = None
    user_interface: UserInterface = attr.ib(factory=UserInterface)
    version: List[int] = [0]

    @contextlib.contextmanager
    def setup(self):
        prefix = f'plotman-pid_{os.getpid()}-'

        self.logging.setup()

        with tempfile.TemporaryDirectory(prefix=prefix) as temp:
            if self.archiving is not None:
                self.archiving.maybe_create_scripts(temp=temp)

            yield
=======
    commands: Commands = attr.ib(factory=Commands)
    user_interface: UserInterface = attr.ib(factory=UserInterface)
>>>>>>> 954b4fb8
<|MERGE_RESOLUTION|>--- conflicted
+++ resolved
@@ -278,7 +278,7 @@
     directories: Directories
     scheduling: Scheduling
     plotting: Plotting
-<<<<<<< HEAD
+    commands: Commands = attr.ib(factory=Commands)
     logging: Logging = Logging()
     archiving: Optional[Archiving] = None
     user_interface: UserInterface = attr.ib(factory=UserInterface)
@@ -294,8 +294,4 @@
             if self.archiving is not None:
                 self.archiving.maybe_create_scripts(temp=temp)
 
-            yield
-=======
-    commands: Commands = attr.ib(factory=Commands)
-    user_interface: UserInterface = attr.ib(factory=UserInterface)
->>>>>>> 954b4fb8
+            yield