--- conflicted
+++ resolved
@@ -49,7 +49,6 @@
 
 def get_archdir_freebytes(arch_cfg):
     archdir_freebytes = { }
-<<<<<<< HEAD
     arch_mode = arch_cfg.get('mode', 'remote')
     if arch_mode == 'remote':
         df_cmd = ('ssh %s@%s df -BK | grep " %s/"' %
@@ -58,10 +57,6 @@
         df_cmd = ('df -BK | grep " %s/"' % arch_cfg['rsyncd_path'] )
     else:
         raise KeyError(f'Archive mode must be "remote" or "local" ("{arch_mode}" given). Please inspect config.yaml.')
-=======
-    df_cmd = ('ssh %s@%s df -aBK | grep " %s/"' %
-        (arch_cfg['rsyncd_user'], arch_cfg['rsyncd_host'], arch_cfg['rsyncd_path']) )
->>>>>>> 9c4892d6
     with subprocess.Popen(df_cmd, shell=True, stdout=subprocess.PIPE) as proc:
         for line in proc.stdout.readlines():
             fields = line.split()
